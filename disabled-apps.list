# List of apps to be disabled
# One app name per line
# Lines starting with # are comments and will be ignored
# Empty lines are also ignored

workflowengine
<<<<<<< HEAD
=======

# we removed the fulltextsearch app and its dependencies
files_fulltextsearch
fulltextsearch
fulltextsearch_elasticsearch
user_oidc
>>>>>>> 3dc76d78
<|MERGE_RESOLUTION|>--- conflicted
+++ resolved
@@ -4,12 +4,6 @@
 # Empty lines are also ignored
 
 workflowengine
-<<<<<<< HEAD
-=======
 
 # we removed the fulltextsearch app and its dependencies
-files_fulltextsearch
-fulltextsearch
-fulltextsearch_elasticsearch
-user_oidc
->>>>>>> 3dc76d78
+user_oidc